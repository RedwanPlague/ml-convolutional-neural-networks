import numpy as np
import pandas as pd
import matplotlib.pyplot as plt
import sklearn.metrics as sm
import pickle
from mlxtend.data import loadlocal_mnist
import time

np.random.seed(4)
DEC = 1e-3


def safe_log(x):
    x[x <= 0] = 1
    return np.log(x)


# returns product of all elements
def product(a):
    prod = 1
    for x in a:
        prod *= x
    return prod


def get_labels(y):
    return np.argmax(y, axis=0).ravel()


def cross_entropy_loss(y_true, y_pred):
    return -np.average(np.sum(y_true * safe_log(y_pred), axis=0))


def accuracy(y_true, y_pred):
    return sm.accuracy_score(get_labels(y_true), get_labels(y_pred))


def f1_score(y_true, y_pred):
    return sm.f1_score(get_labels(y_true), get_labels(y_pred), average='macro')


# list to one hot encoded numpy array
def one_hot_encode(a):
    b = np.zeros((len(a), max(a) + 1))
    b[range(len(a)), a] = 1
    return b


def scale(a):
    return (2 * a - 1) * DEC


class DataLoader:
    def __init__(self, batch_size, x_train, y_train, x_test, y_test):
        self.batch_size = batch_size
        self.cur = 0
        self.x_train = x_train
        self.y_train = y_train
        m = len(x_test) // 2
        # m = x_test.shape[-1]
        self.x_val = x_test[..., :m]
        self.y_val = y_test[..., :m]
        self.x_test = x_test[..., m:]
        self.y_test = y_test[..., m:]

    def shape(self):
        return self.x_train.shape[:-1]

    def reset(self):
        self.cur = 0

    def next(self):
        return self.cur < self.x_train.shape[-1]

    def next_train_batch(self):
        end = self.cur + self.batch_size
        x_train_batch = self.x_train[..., self.cur: end]
        y_train_batch = self.y_train[..., self.cur: end]
        self.cur = end
        return x_train_batch, y_train_batch

    def train_data(self):
        return self.x_train, self.y_train

    def val_data(self):
        return self.x_val, self.y_val

    def test_data(self):
        return self.x_test, self.y_test


class ToyDataLoader(DataLoader):
    @staticmethod
    def read_data(data_file):
        df = pd.read_csv(data_file, delim_whitespace=True, header=None)
        df = df.sample(frac=1)  # shuffle data
        x = np.array(df.iloc[:, :-1])
        x = x.astype(float).T / np.max(x)
        y = np.array(df.iloc[:, -1])
        y = np.array(pd.get_dummies(y)).T
        print(x.shape, y.shape)
        return x, y

    def __init__(self, batch_size):
        # x_train, y_train = self.read_data('sir-toy-dataset/trainNN.txt')
        # x_test, y_test = self.read_data('sir-toy-dataset/testNN.txt')
        x_train, y_train = self.read_data('my-toy-dataset/trainNN.txt')
        x_test, y_test = self.read_data('my-toy-dataset/testNN.txt')
        super().__init__(batch_size, x_train, y_train, x_test, y_test)


class CIFAR10Loader(DataLoader):
    @staticmethod
    def load_label_names():
        with open('cifar-10/batches.meta', 'rb') as f:
            dct = pickle.load(f, encoding='bytes')
        return dct[b'label_names']

    @staticmethod
    def read_data(data_file):
        with open(data_file, 'rb') as f:
            dct = pickle.load(f, encoding='bytes')
        x = dct[b'data']
        x = x.astype(float) / np.max(x)
        x = np.reshape(x, (len(x), 3, 32, 32))
        x = x.transpose((2, 3, 1, 0))
        labels = dct[b'labels']
        y = one_hot_encode(labels).T
        # return x[..., :200], y[:, :200]
        return x, y

    def draw_img(self, idx):
        print(self.label_names[np.argmax(self.y_train[idx])])
        img = self.x_train[idx].transpose((1, 2, 0))
        plt.imshow(img)
        plt.show()

    def __init__(self, batch_size):
        self.label_names = self.load_label_names()
        x_batches, y_batches = [], []
        for i in range(1, 6):
            x_batch, y_batch = self.read_data(f'cifar-10/data_batch_{i}')
            x_batches.append(x_batch)
            y_batches.append(y_batch)
        x_train = np.concatenate(x_batches, axis=-1)
        y_train = np.concatenate(y_batches, axis=-1)
        x_test, y_test = self.read_data('cifar-10/test_batch')
        super().__init__(batch_size, x_train, y_train, x_test, y_test)


class MNISTLoader(DataLoader):
    @staticmethod
    def read_data(img_file, label_file):
        x, y = loadlocal_mnist(images_path=img_file, labels_path=label_file)

        # taking only lables with 0 and 1
        # take = [i for i in range(len(y)) if y[i] in (0, 1, 2)]
        # x = x[take]
        # y = y[take]

        x = x.astype(float) / np.max(x)
        print(x.shape, y.shape)
        y = one_hot_encode(y).T
        x = np.reshape(x, (len(x), 1, 28, 28))
        x = x.transpose((2, 3, 1, 0))
        print(x.shape, y.shape)
        return x, y

    def draw_img(self, idx):
        print(np.argmax(self.y_train[idx]))
        img = np.squeeze(self.x_train[..., idx])
        plt.imshow(img, cmap='gray')
        plt.show()

    def __init__(self, batch_size):
        x_train, y_train = self.read_data('mnist/train-images.idx3-ubyte', 'mnist/train-labels.idx1-ubyte')
        x_test, y_test = self.read_data('mnist/t10k-images.idx3-ubyte', 'mnist/t10k-labels.idx1-ubyte')
        # x_train, y_train = x_train[..., :2000], y_train[:, :2000]
        # x_test, y_test = x_test[..., :1000], y_test[:, :1000]
        super().__init__(batch_size, x_train, y_train, x_test, y_test)


class Conv:
    def __init__(self, filter_count, filter_shape, stride=1, padding=0, alpha=1e-3):
        self.filter = np.random.rand(*filter_shape, filter_count)
        self.bias = np.random.rand(filter_count, 1)
        self.stride = stride
        self.padding = padding
        self.alpha = alpha
        self.x_act_shape = None
        self.x = None

    def __repr__(self):
        a, b, c, k = self.filter.shape
        return f'Convolution {k} x {a}x{b}x{c} s{self.stride} p{self.padding}'

    def forward(self, x):
        self.x_act_shape = x.shape
        x = np.pad(x, ((self.padding,), (self.padding,), (0, ), (0, )), constant_values=0)
        self.x = x
        n, m, c, _ = x.shape
        a, b, _, f_cnt = self.filter.shape
        p = (n - a) // self.stride + 1
        q = (m - b) // self.stride + 1
        y = np.empty((p, q, f_cnt, x.shape[-1]))
        x = np.expand_dims(x, axis=-2)
        f = np.expand_dims(self.filter, axis=-1)
        i = 0
        for yi in range(p):
            j = 0
            for yj in range(q):
                y[yi, yj, :, :] = np.sum(x[i:i+a, j:j+b, :, :, :] * f, axis=(0, 1, 2)) + self.bias
                j += self.stride
            i += self.stride
        return y

    def backward(self, dy):
        db = np.expand_dims(np.average(dy, axis=(0, 1, 3)), axis=-1)
        self.bias -= self.alpha * db
        n, m, c, _ = self.x.shape
        a, b, f_cnt, _ = self.filter.shape
        p, q, _, _ = dy.shape
        df = np.empty(self.filter.shape)
        x = np.expand_dims(self.x, axis=3)
        dy = np.expand_dims(dy, axis=2)
        s = self.stride
        ps, qs = p*s, q*s
        for fi in range(a):
            for fj in range(b):
                df[fi, fj, :, :] = np.average(x[fi:fi+ps:s, fj:fj+qs:s, :, :, :]
                                              * dy[:p, :q, :, :, :], axis=(0, 1, 4))
        self.filter -= self.alpha * df

        an, am, _, _ = self.x_act_shape
        dx = np.zeros(self.x_act_shape)
        f = np.expand_dims(self.filter, axis=4)

        for i in range(an):
            for j in range(am):
                wk = np.zeros(2, dtype=int)
                bk = np.array([i, j], dtype=int)
                bk += self.padding
                dk = bk % s
                wk += dk
                bk -= dk
                bi, bj = bk // s
                wi, wj = wk
                while bi + a > n and wi < a and bi >= 0:
                    bi -= 1
                    wi += s
                while bj + b > m and wj < b and bj >= 0:
                    bj -= 1
                    wj += s
                if bi < 0 or bj < 0 or wi >= a or wj >= b:
                    continue
                lik = min(len(range(wi, a, s)) - 1, bi)
                ljk = min(len(range(wj, b, s)) - 1, bj)
                ewi, ewj = wi + lik * s, wj + ljk * s
                tbi, tbj = bi - lik, bj - ljk
                f_slc = np.flip(f[wi:ewi+1:s, wj:ewj+1:s, :, :, :], axis=(0, 1))
                dy_slc = dy[tbi:bi+1, tbj:bj+1, :, :, :]
                dx[i, j, :, :] += np.sum(f_slc * dy_slc, axis=(0, 1, 3))
        return dx


class Pool:
    def __init__(self, shape, stride=1):
        self.shape = shape
        self.stride = stride
        self.x_shape = None
        self.idx = None

    def __repr__(self):
        a, b = self.shape
        return f'Max Pool {a}x{b} s{self.stride}'

    def forward(self, x):
        self.x_shape = x.shape
        n, m, c, points = x.shape
        a, b = self.shape
        p = (n - a) // self.stride + 1
        q = (m - b) // self.stride + 1
        y = np.empty((p, q, c, points))

        d_lim = c * points
        self.idx = np.empty((p, q, d_lim), dtype=int)

        for yi in range(p):
            i = yi * self.stride
            for yj in range(q):
                j = yj * self.stride
                slc = x[i:i+a, j:j+b, :, :]
                y[yi, yj, :, :] = np.max(slc, axis=(0, 1))
                self.idx[yi, yj, :] = np.argmax(slc.reshape(a*b, d_lim), axis=0)
        return y

    def backward(self, dy):
        p, q, _, _ = dy.shape
        n, m, c, points = self.x_shape
        l_dim = c * points
        dy = np.reshape(dy, (p, q, -1))
        dx = np.zeros((n, m, l_dim))
        for yi in range(p):
            for yj in range(q):
                i, j = np.unravel_index(self.idx[yi, yj, :], self.shape)
                i += yi * self.stride
                j += yj * self.stride
                dx[i, j, np.arange(l_dim)] += dy[yi, yj, :]
        return dx.reshape(self.x_shape)


class Flatten:
    def __init__(self):
        self.x_shape = None

    def __repr__(self):
        return 'Flatten'

    def forward(self, x):
        self.x_shape = x.shape
        return np.reshape(x, (-1, x.shape[-1]))

    def backward(self, dy):
        return np.reshape(dy, self.x_shape)


class Dense:
    def __init__(self, in_dim, out_dim, alpha=1e-3):
        self.weight = scale(np.random.rand(out_dim, in_dim))
        self.bias = scale(np.random.rand(out_dim, 1))
        self.alpha = alpha
        self.x = None

    def __repr__(self):
        out_dim, in_dim = self.weight.shape
        return f'Dense {in_dim} -> {out_dim}'

    def forward(self, x):
        self.x = x
        return self.weight @ x + self.bias

    def backward(self, dy):
        dw = dy @ self.x.T
        db = np.expand_dims(np.average(dy, axis=-1), axis=-1)
        self.weight -= self.alpha * dw
        self.bias -= self.alpha * db
        return self.weight.T @ dy


class ReLU:
    def __init__(self):
        self.x = None
        self.m = DEC

    def __repr__(self):
        return 'ReLU'

    def forward(self, x):
        self.x = x
        return np.where(x < 0, 0, x * self.m)

    def backward(self, dy):
        return np.where(self.x < 0, 0, dy * self.m)


class Softmax:
    def __init__(self):
        self.y = None

    def __repr__(self):
        return 'Softmax'

    def forward(self, x):
        x -= np.max(x)
        y = np.exp(x)
        s = np.sum(y, axis=0, keepdims=True)
        s[s == 0] = 1
        y /= s
        self.y = y
        return y

    # dy = true labels
    def backward(self, dy):
        return self.y - dy


class Model:
    def __init__(self, arch_file, in_dim, alpha=1e-3):
        self.layers = []
        with open(arch_file) as f:
            for line in f:
                layer_data = line.split()
                layer_name = layer_data[0]
                if layer_name == 'Conv':
                    filter_count = int(layer_data[1])
                    filter_dim = int(layer_data[2])
                    stride = int(layer_data[3])
                    padding = int(layer_data[4])
                    filter_shape = (filter_dim, filter_dim, in_dim[2])
                    self.layers.append(Conv(filter_count, filter_shape, stride, padding))
                    in_dim = (
                        (in_dim[0] + 2 * padding - filter_shape[0]) // stride + 1,
                        (in_dim[1] + 2 * padding - filter_shape[1]) // stride + 1,
                        filter_count
                    )
                elif layer_name == 'Pool':
                    filter_dim = int(layer_data[1])
                    stride = int(layer_data[2])
                    filter_shape = (filter_dim, filter_dim)
                    self.layers.append(Pool(filter_shape, stride))
                    in_dim = (
                        (in_dim[0] - filter_shape[0]) // stride + 1,
                        (in_dim[1] - filter_shape[1]) // stride + 1,
                        in_dim[2]
                    )
                elif layer_name == 'FC':
                    if len(in_dim) > 1:
                        self.layers.append(Flatten())
                        in_dim = (product(in_dim),)
                    out_dim = (int(layer_data[1]),)
                    self.layers.append(Dense(in_dim[0], out_dim[0], alpha))
                    in_dim = out_dim
                elif layer_name == 'ReLU':
                    self.layers.append(ReLU())
                elif layer_name == 'Softmax':
                    self.layers.append(Softmax())
                elif layer_name == 'Flatten':
                    self.layers.append(Flatten())
                    in_dim = (product(in_dim),)

    def __repr__(self):
        return '\n'.join(str(layer) for layer in self.layers)

    def forward(self, x):
        out = x
        for layer in self.layers:
            out = layer.forward(out)
        return out

    def backward(self, y):
        grad = y
        for layer in reversed(self.layers):
            grad = layer.backward(grad)


def calc_metrics(model, data):
    x, y = data
    y_pred = model.forward(x)
    loss = cross_entropy_loss(y, y_pred)
    acc = accuracy(y, y_pred)
    f1 = f1_score(y, y_pred)
    return loss, acc, f1


class Plotter:
    def __init__(self, name):
        self.name = name
        self.trains = []
        self.vals = []

    def add(self, t, v):
        self.trains.append(t)
        self.vals.append(v)

    def plot(self):
        plt.plot(range(len(self.trains)), self.trains, color='red', lw=2)
        plt.plot(range(len(self.vals)), self.vals, color='blue', lw=2)
        plt.title(self.name)
        plt.show()


def train(model, dataloader, epochs=5):
    step_size = epochs // 20 if epochs > 20 else 1
    p_loss, p_acc, p_f1 = Plotter('loss'), Plotter('accuracy'), Plotter('f1 score')
    for i in range(epochs):
        dataloader.reset()
        while dataloader.next():
            x, y = dataloader.next_train_batch()
            model.forward(x)
            model.backward(y)
            print('.', end='', flush=True)
        if (i + 1) % step_size == 0:
            print('#', end='', flush=True)
            t_loss, t_acc, t_f1 = calc_metrics(model, dataloader.train_data())
            v_loss, v_acc, v_f1 = calc_metrics(model, dataloader.val_data())
<<<<<<< HEAD
            p_loss.add(t_loss, v_loss)
            p_acc.add(t_acc, v_acc)
            p_f1.add(t_f1, v_f1)
            print(i)
    print()
    t_loss, t_acc, t_f1 = calc_metrics(model, dataloader.train_data())
    v_loss, v_acc, v_f1 = calc_metrics(model, dataloader.val_data())
    print(f't_loss: {t_loss:.3f}, t_acc: {t_acc:.3f}, t_f1: {t_f1:.3f}')
    print(f'v_loss: {v_loss:.3f}, v_acc: {v_acc:.3f}, v_f1: {v_f1:.3f}')

    p_loss.plot()
    p_acc.plot()
    p_f1.plot()

=======
            t_losses.append(t_loss)
            v_losses.append(v_loss)
            t_ax.append(t_acc)
            v_ax.append(v_acc)
            print(i, flush=True)
            print(f't_loss: {t_loss:.3f}, t_acc: {t_acc:.3f}, t_f1: {t_f1:.3f}', flush=True)
            print(f'v_loss: {v_loss:.3f}, v_acc: {v_acc:.3f}, v_f1: {v_f1:.3f}', flush=True)
    print(flush=True)
    # t_loss, t_acc, t_f1 = calc_metrics(model, dataloader.train_data())
    # v_loss, v_acc, v_f1 = calc_metrics(model, dataloader.val_data())
    # print(f't_loss: {t_loss:.3f}, t_acc: {t_acc:.3f}, t_f1: {t_f1:.3f}', flush=True)
    # print(f'v_loss: {v_loss:.3f}, v_acc: {v_acc:.3f}, v_f1: {v_f1:.3f}', flush=True)

    plt.plot(range(len(t_losses)), t_losses, '-ro', lw=2)
    plt.plot(range(len(v_losses)), v_losses, '-bo', lw=2)
    plt.title('loss')
    plt.savefig('loss.png')
    plt.close()
    plt.plot(range(len(t_ax)), t_ax, '-ro', lw=2)
    plt.plot(range(len(v_ax)), v_ax, '-bo', lw=2)
    plt.title('accuracy')
    plt.savefig('accuracy.png')
    plt.close()
>>>>>>> d00b4a82
    return {}


def log(arch_file, params, metrics):
    pass


def main():
    arch_file = 'input.txt'
    params = {
        'batch_size': 500,
        'epochs': 20,
        'alpha': 1e-3
    }

    # x = np.random.rand(32, 32, 3, 50)
    # y = np.random.rand(10, 50)
    # model = Model(arch_file, x.shape[:3], params['alpha'])
    # model.forward(x)
    # model.backward(y)

    # x = np.random.rand(28, 28, 3, 32)
    # y = None

<<<<<<< HEAD
    # np.random.seed(1)
    # x = np.arange(48).reshape((4, 4, 3, 1))
    # conv = Conv(8, (2, 2, 3), 1, 2)
    # y = conv.forward(x)
    # print(np.squeeze(y))

    # dy = np.arange(392).reshape(y.shape)
    # dx = conv.backward(dy.astype(float))
    # print(np.squeeze(dx))

    # n = 5
=======
    # n = 100
>>>>>>> d00b4a82

    # conv = Conv(3, (3, 3, 3), 1, 1)
    # b = time.time()
    # for _ in range(n):
    #     y = conv.forward(x)
    # print(f'time = {(time.time() - b)/n*1e3:.3f}ms')

    # b = time.time()
    # for _ in range(n):
    #     conv.backward(y)
    # print(f'time = {(time.time() - b)/n*1e3:.3f}ms')

    # pool = Pool((1, 1), 1)
    # b = time.time()
    # for _ in range(n):
    #     y = pool.forward(x)
    # print(f'time = {(time.time() - b)/n*1e3:.3f}ms')

    # b = time.time()
    # for _ in range(n):
    #     pool.backward(y)
    # print(f'time = {(time.time() - b)/n*1e3:.3f}ms')

    # dataloader = ToyDataLoader(params['batch_size'])
    # dataloader = CIFAR10Loader(params['batch_size'])
    dataloader = MNISTLoader(params['batch_size'])
    # dataloader.draw_img(0)

    model = Model(arch_file, dataloader.shape(), params['alpha'])
    print(model)

    metrics = train(model, dataloader, params['epochs'])
    # log(arch_file, params, metrics)


if __name__ == '__main__':
    main()<|MERGE_RESOLUTION|>--- conflicted
+++ resolved
@@ -483,7 +483,6 @@
             print('#', end='', flush=True)
             t_loss, t_acc, t_f1 = calc_metrics(model, dataloader.train_data())
             v_loss, v_acc, v_f1 = calc_metrics(model, dataloader.val_data())
-<<<<<<< HEAD
             p_loss.add(t_loss, v_loss)
             p_acc.add(t_acc, v_acc)
             p_f1.add(t_f1, v_f1)
@@ -498,31 +497,6 @@
     p_acc.plot()
     p_f1.plot()
 
-=======
-            t_losses.append(t_loss)
-            v_losses.append(v_loss)
-            t_ax.append(t_acc)
-            v_ax.append(v_acc)
-            print(i, flush=True)
-            print(f't_loss: {t_loss:.3f}, t_acc: {t_acc:.3f}, t_f1: {t_f1:.3f}', flush=True)
-            print(f'v_loss: {v_loss:.3f}, v_acc: {v_acc:.3f}, v_f1: {v_f1:.3f}', flush=True)
-    print(flush=True)
-    # t_loss, t_acc, t_f1 = calc_metrics(model, dataloader.train_data())
-    # v_loss, v_acc, v_f1 = calc_metrics(model, dataloader.val_data())
-    # print(f't_loss: {t_loss:.3f}, t_acc: {t_acc:.3f}, t_f1: {t_f1:.3f}', flush=True)
-    # print(f'v_loss: {v_loss:.3f}, v_acc: {v_acc:.3f}, v_f1: {v_f1:.3f}', flush=True)
-
-    plt.plot(range(len(t_losses)), t_losses, '-ro', lw=2)
-    plt.plot(range(len(v_losses)), v_losses, '-bo', lw=2)
-    plt.title('loss')
-    plt.savefig('loss.png')
-    plt.close()
-    plt.plot(range(len(t_ax)), t_ax, '-ro', lw=2)
-    plt.plot(range(len(v_ax)), v_ax, '-bo', lw=2)
-    plt.title('accuracy')
-    plt.savefig('accuracy.png')
-    plt.close()
->>>>>>> d00b4a82
     return {}
 
 
@@ -547,7 +521,6 @@
     # x = np.random.rand(28, 28, 3, 32)
     # y = None
 
-<<<<<<< HEAD
     # np.random.seed(1)
     # x = np.arange(48).reshape((4, 4, 3, 1))
     # conv = Conv(8, (2, 2, 3), 1, 2)
@@ -559,9 +532,6 @@
     # print(np.squeeze(dx))
 
     # n = 5
-=======
-    # n = 100
->>>>>>> d00b4a82
 
     # conv = Conv(3, (3, 3, 3), 1, 1)
     # b = time.time()
