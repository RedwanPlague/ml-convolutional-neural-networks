--- conflicted
+++ resolved
@@ -51,19 +51,11 @@
         self.x_train = x_train
         self.y_train = y_train
         # m = len(x_test) // 2
-<<<<<<< HEAD
-        m = len(x_test)
-        self.x_val = x_test[:m]
-        self.y_val = y_test[:m]
-        self.x_test = x_test[m:]
-        self.y_test = y_test[m:]
-=======
         m = x_test.shape[-1]
         self.x_val = x_test[..., :m]
         self.y_val = y_test[..., :m]
         self.x_test = x_test[..., m:]
         self.y_test = y_test[..., m:]
->>>>>>> a3c51561
 
     def shape(self):
         return self.x_train.shape[:-1]
@@ -489,17 +481,6 @@
     arch_file = 'input.txt'
     params = {
         'batch_size': 500,
-<<<<<<< HEAD
-        'epochs': 100,
-        'alpha': 1
-    }
-
-    # x = np.random.rand(50, 3, 32, 32)
-    # y = np.random.rand(50, 10)
-    # model = Model(arch_file, x[0].shape, params['alpha'])
-    # model.forward(x)
-    # model.backward(y)
-=======
         'epochs': 15,
         'alpha': 1e-3
     }
@@ -536,7 +517,6 @@
     # for _ in range(n):
     #     pool.backward(y)
     # print(f'time = {(time.time() - b)/n*1e3:.3f}ms')
->>>>>>> a3c51561
 
     dataloader = ToyDataLoader(params['batch_size'])
     # dataloader = CIFAR10Loader(params['batch_size'])
